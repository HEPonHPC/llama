--- conflicted
+++ resolved
@@ -720,12 +720,8 @@
         return self.scale_to_exposure(exposure)
 
     def mock_data(self, exposure=-1, seed=0):
-<<<<<<< HEAD
         exposure = exposure if exposure > 0 else self.exposure
         scale = exposure / self.exposure
-=======
-        scale = 1 if exposure < 0 else exposure / self.exposure
->>>>>>> e1f2421d
         rng = np.random.default_rng(seed)
         orig = self.get_contents(flow=True)
         fluctuated = rng.poisson(orig * scale, orig.shape)
@@ -738,10 +734,6 @@
             zaxis=self.zaxis,
             exposure=exposure,
         )
-<<<<<<< HEAD
-=======
-
->>>>>>> e1f2421d
 
 def activeguard(factory=None):
     def dec(fun):
